<<<<<<< HEAD
import dotenv from 'dotenv';
dotenv.config();

=======
import dotenv from "dotenv";

// Load environment variables from .env file
dotenv.config();
>>>>>>> 1da07323

import express, { type Request, Response, NextFunction } from "express";
import { registerRoutes } from "./routes";
import { setupVite, serveStatic, log } from "./vite";


const app = express();
app.use(express.json());
app.use(express.urlencoded({ extended: false }));

app.use((req, res, next) => {
  const start = Date.now();
  const path = req.path;
  let capturedJsonResponse: Record<string, any> | undefined = undefined;

  const originalResJson = res.json;
  res.json = function (bodyJson, ...args) {
    capturedJsonResponse = bodyJson;
    return originalResJson.apply(res, [bodyJson, ...args]);
  };

  res.on("finish", () => {
    const duration = Date.now() - start;
    if (path.startsWith("/api")) {
      let logLine = `${req.method} ${path} ${res.statusCode} in ${duration}ms`;
      if (capturedJsonResponse) {
        logLine += ` :: ${JSON.stringify(capturedJsonResponse)}`;
      }

      if (logLine.length > 80) {
        logLine = logLine.slice(0, 79) + "…";
      }

      log(logLine);
    }
  });

  next();
});

(async () => {
  const server = await registerRoutes(app);

  app.use((err: any, _req: Request, res: Response, _next: NextFunction) => {
    const status = err.status || err.statusCode || 500;
    const message = err.message || "Internal Server Error";

    res.status(status).json({ message });
    throw err;
  });

  // importantly only setup vite in development and after
  // setting up all the other routes so the catch-all route
  // doesn't interfere with the other routes
  if (app.get("env") === "development") {
    await setupVite(app, server);
  } else {
    serveStatic(app);
  }

  // ALWAYS serve the app on port 5000
  // this serves both the API and the client.
  // It is the only port that is not firewalled.
  const port = 3000;
  // server.listen({
  //   port,
  //   host: "localhost",
  //   reusePort: true,
  // }, () => {
  //   log(`serving on port ${port}`);
  // });
  server.listen(port, () => {
  console.log(`serving on port  ${port}`);
});
})();<|MERGE_RESOLUTION|>--- conflicted
+++ resolved
@@ -1,13 +1,7 @@
-<<<<<<< HEAD
-import dotenv from 'dotenv';
-dotenv.config();
-
-=======
 import dotenv from "dotenv";
 
 // Load environment variables from .env file
 dotenv.config();
->>>>>>> 1da07323
 
 import express, { type Request, Response, NextFunction } from "express";
 import { registerRoutes } from "./routes";
